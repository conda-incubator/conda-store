--- conflicted
+++ resolved
@@ -57,11 +57,8 @@
 npm-debug.log*
 yarn-debug.log*
 yarn-error.log*
-<<<<<<< HEAD
-=======
 
 # conda-store
 conda-store.sqlite
 
->>>>>>> b196477d
 *.lockb