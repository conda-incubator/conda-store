# python
__pycache__
dist
build
*.egg-info
.pytest_cache

# data from deployments
data

# vagrant
.vagrant

# yarn / nuxt
node_modules
.nuxt

# nix
.direnv
**/.DS_Store

# vscode
.history/
.vscode/
*.code-workspace

# playwright
screenshots
test-results

# ruff
.ruff_cache

# conda-store-ui
conda-store-server/conda_store_server/server/static/conda-store-ui/

# Docusaurus dependencies
/node_modules

# Docusaurus production
/build

# Docusaurus generated files
.docusaurus
.cache-loader

# Docusaurus misc
.DS_Store
.env.local
.env.development.local
.env.test.local
.env.production.local

npm-debug.log*
yarn-debug.log*
yarn-error.log*

<<<<<<< HEAD
# conda-store
conda-store.sqlite
=======
*.lockb
>>>>>>> 8535d3ca
<|MERGE_RESOLUTION|>--- conflicted
+++ resolved
@@ -55,9 +55,7 @@
 yarn-debug.log*
 yarn-error.log*
 
-<<<<<<< HEAD
 # conda-store
 conda-store.sqlite
-=======
-*.lockb
->>>>>>> 8535d3ca
+
+*.lockb