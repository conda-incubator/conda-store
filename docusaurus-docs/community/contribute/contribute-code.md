---
sidebar_position: 1
description: Guidelines for contributing to various conda-store projects
---

# Code contribution workflow

We welcome all code contributions to conda-store projects.
This document describes the steps for making successful contributions.

## Select (or open) an issue

The issues marked with the "good first issue" label are a great place to start. These bug reports and feature requests have a low entry-barrier, need little historical context, and are self-contained. Select a project and "good first issue" that matches your interest and skill set.

conda-store development happens across three repositories, and the relevant programming language and technologies are listed below:

* `conda-store` and `conda-store-server`: Python, FastAPI, and conda ecosystem
* `conda-store-ui`: Typescript, React, and frontend web development
* `jupyterlab-conda-store`: JupyterLab extension development (Typescript and Javascript)

:::note
If the issue you are interested in is "assigned" to someone, it means they plan to work on it. In this case, select a different issue or comment on the issue asking the assignee if they are OK with you taking over.
:::

If you feel comfortable contributing the fix/feature directly, write a comment on the issue to let the community know that you are working on it. If you need more context or help with the issue (at any point in your contribution), feel free to ask questions on the same issue.

If your contributing involves significant API changes, write a comment on the issue describing your proposal for implementation. This allows us to discuss the details and confirm the changes beforehand, and respect the time and energy you spend contributing.

The project maintainers are always happy to support you! Please be patient while maintainers get back to your questions, but you can drop a reminder after about 4 working days if no one has replied to you. :)

:::warning
If you want to work on a specific bug or feature that does not have issue, start by [opening a new issue][open-issue] and discussing it before working on it.
:::

## Setup for local development

:::tip
Optionally, you can use tools like conda, pipenv, or venv to create an isolated environment for development.
:::

### Fork and clone the repository

1. Create a personal copy of the corresponding conda-store GitHub repository by clicking the fork button in the top-right section of the repository page. You need a [GitHub account](https://github.com/) to fork the repository.

2. Clone the forked project to your local computer:

```bash
git clone https://github.com/<your-username>/<conda-store-repo-name>.git
```

1. Navigate to the project directory.

```bash
cd <conda-store-repo-name>
```

<<<<<<< HEAD
4. Add the upstream repository:
=======
### Local development without Docker - conda-store-core

You will need to install the following dependencies before developing on `conda-store`:

- [conda](https://docs.conda.io/projects/conda/en/latest/user-guide/install/index.html)

1. Install the development dependencies and activate the environment:

   ```bash
   # from the root of the repository
   conda env create -f conda-store-server/environment-dev.yaml
   conda activate conda-store-server-dev
   ```

2. Install the package in editable mode:

   ```bash
   # from the root of the repository
   python -m pip install -e ./conda-store-server
   ```

3. Running `conda-store` in `--standalone` mode launches celery as a
subprocess of the web server.

    ```bash
    conda-store-server --standalone
    ```

4. You should now be able to access the `conda-store` server at
   [localhost:8080](http://localhost:8080/) from your web browser. Note that
   this will enable hot reloading by default, allowing code changes to be picked
   up by the webserver immediately without restart.

## `conda-store-ui`

Before setting up your `conda-store-ui` development environment you will need to have a local copy of the
`conda-store-ui` repository.

If you are a first-time contributor:

1. Go to [https://github.com/conda-incubator/conda-store-ui/](https://github.com/conda-incubator/conda-store-ui/) and click on the **Fork** button in the upper right corner to create your copy of the repository.
2. Clone the project to your local computer:

   ```bash
   git clone https://github.com/<your-GH-username>/conda-store-ui/
   ```

Once you have a local copy of the `conda-store` repository, you can set up your development environment.
There are two main ways to set up your local environment for development:

- Using [Docker and Docker compose(recommended)](#docker-based-development---conda-store-ui)
- Local development [without Docker](#local-development-without-docker---conda-store-ui)

### Pre-requisites

- [Node.js](https://nodejs.org/en/download/) >= 18
- [Yarn](https://classic.yarnpkg.com/lang/en/docs/)

### Docker-based development - conda-store-ui
>>>>>>> 24ed0a44

```bash
git remote add upstream https://github.com/conda-incubator/<conda-store-repo-name>.git
```

5. Now the command `git remote -v` shows two remote repositories:

* **upstream:** which refers to the conda-store repository on GitHub.
* **origin:** which refers to your personal fork.

### Install library for development

Follow the steps for the corresponding project to create a development installation:

* [Local setup for conda-store (core)][local-install-conda-store]
* [conda-store-ui][local-install-conda-store-ui]
* [jupyterlab-conda-store][local-install-jlab-conda-store]

## Develop your contribution

1. Before you start, make sure to pull the latest changes from upstream.

```bash
git checkout develop
git pull upstream develop
```

2. Create a branch for the bug or feature you want to work on. The branch name will appear in the merge message, so use a sensible, self-explanatory name:

```bash
git branch feature/<feature name>
git switch feature/<feature name>
# this is an alternative to the git checkout -b feature/<feature name> command
```

3. Commit locally as you progress (`git add` and `git commit`), and make sure to use an adequately formatted commit message.

## Test your contribution

The local setup instructions for the projects also include instructions for testing.
Make sure to test your contributions locally for more efficient code reviews.

## Open a pull requests (PRs)

When you feel comfortable with your contribution, you can open a pull request (PR) to submit it for review

You can also submit partial work to get early feedback on your contribution or discuss some implementation details. If you do so, add WIP (work in progress) in the PR title or add the "status: in progress 🏗" label, and mark it as a draft.

Push your changes back to your fork on GitHub:

```bash
git push origin <feature/feature name>
```

Enter your GitHub username and password (repeat contributors or advanced users can remove this step by connecting to GitHub with SSH).

Go to the corresponding conda-store repository on GitHub. You will see a green pull request button. Make sure the title and message are clear, concise, and self-explanatory. Complete the checklist and read the notes in the PR template, then click the button to submit it.

:::note
If the PR relates to any issues, you can add the text xref gh-xxxx where xxxx is the issue number to GitHub comments. Likewise, if the PR solves an issue, replace the xref with closes, fixes or any other flavors GitHub accepts. GitHub will automatically close the corresponding issue(s) when your PR gets merged.
:::

## Code review

Reviewers (the other developers and interested community members) will write inline and general comments on your pull request (PR) to help you improve its implementation, documentation, and style. Every developer working on the project has their code reviewed, and we've come to see it as a friendly conversation from which we all learn and the overall code quality benefits. Therefore, please don't let the review discourage you from contributing: its only aim is to improve the quality of the project, not to criticize (we are, after all, very grateful for the time you're donating!).

To update your PR to incorporate the suggestions, make your changes on your local repository, commit them, run tests, and only if they succeed, push to your fork. The PR will update automatically as soon as those changes are pushed up (to the same branch as before).

## Guidelines for specific workflows

### Changes to the API

The REST API is considered somewhat stable. If any changes are made to
the API make sure the update the OpenAPI/Swagger specification in
`docs/_static/openapi.json`. This may be downloaded from the `/docs`
endpoint when running conda-store. Ensure that the
`c.CondaStoreServer.url_prefix` is set to `/` when generating the
endpoints.

<!-- Internal links -->

[open-issues]: /community/contribute/issues
[local-install-conda-store]: /community/contribute/local-setup-core
[local-install-conda-store-ui]: /community/contribute/local-setup-ui
[local-install-jlab-conda-store]: /community/contribute/local-setup-labextension<|MERGE_RESOLUTION|>--- conflicted
+++ resolved
@@ -54,69 +54,7 @@
 cd <conda-store-repo-name>
 ```
 
-<<<<<<< HEAD
 4. Add the upstream repository:
-=======
-### Local development without Docker - conda-store-core
-
-You will need to install the following dependencies before developing on `conda-store`:
-
-- [conda](https://docs.conda.io/projects/conda/en/latest/user-guide/install/index.html)
-
-1. Install the development dependencies and activate the environment:
-
-   ```bash
-   # from the root of the repository
-   conda env create -f conda-store-server/environment-dev.yaml
-   conda activate conda-store-server-dev
-   ```
-
-2. Install the package in editable mode:
-
-   ```bash
-   # from the root of the repository
-   python -m pip install -e ./conda-store-server
-   ```
-
-3. Running `conda-store` in `--standalone` mode launches celery as a
-subprocess of the web server.
-
-    ```bash
-    conda-store-server --standalone
-    ```
-
-4. You should now be able to access the `conda-store` server at
-   [localhost:8080](http://localhost:8080/) from your web browser. Note that
-   this will enable hot reloading by default, allowing code changes to be picked
-   up by the webserver immediately without restart.
-
-## `conda-store-ui`
-
-Before setting up your `conda-store-ui` development environment you will need to have a local copy of the
-`conda-store-ui` repository.
-
-If you are a first-time contributor:
-
-1. Go to [https://github.com/conda-incubator/conda-store-ui/](https://github.com/conda-incubator/conda-store-ui/) and click on the **Fork** button in the upper right corner to create your copy of the repository.
-2. Clone the project to your local computer:
-
-   ```bash
-   git clone https://github.com/<your-GH-username>/conda-store-ui/
-   ```
-
-Once you have a local copy of the `conda-store` repository, you can set up your development environment.
-There are two main ways to set up your local environment for development:
-
-- Using [Docker and Docker compose(recommended)](#docker-based-development---conda-store-ui)
-- Local development [without Docker](#local-development-without-docker---conda-store-ui)
-
-### Pre-requisites
-
-- [Node.js](https://nodejs.org/en/download/) >= 18
-- [Yarn](https://classic.yarnpkg.com/lang/en/docs/)
-
-### Docker-based development - conda-store-ui
->>>>>>> 24ed0a44
 
 ```bash
 git remote add upstream https://github.com/conda-incubator/<conda-store-repo-name>.git
@@ -140,8 +78,8 @@
 1. Before you start, make sure to pull the latest changes from upstream.
 
 ```bash
-git checkout develop
-git pull upstream develop
+git checkout main
+git pull upstream main
 ```
 
 2. Create a branch for the bug or feature you want to work on. The branch name will appear in the merge message, so use a sensible, self-explanatory name:
