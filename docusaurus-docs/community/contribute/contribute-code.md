---
sidebar_position: 1
description: Guidelines for contributing to various conda-store projects
---

# Code contribution workflow

<<<<<<< HEAD
We welcome all code contributions to conda-store projects.
This document describes the steps for making successful contributions.

## Select (or open) an issue

The issues marked with the "good first issue" label are a great place to start. These bug reports and feature requests have a low entry-barrier, need little historical context, and are self-contained. Select a project and "good first issue" that matches your interest and skill set.

conda-store development happens across three repositories, and the relevant programming language and technologies are listed below:

* `conda-store` and `conda-store-server`: Python, FastAPI, and conda ecosystem
* `conda-store-ui`: Typescript, React, and frontend web development
* `jupyterlab-conda-store`: JupyterLab extension development (Typescript and Javascript)

:::note
If the issue you are interested in is "assigned" to someone, it means they plan to work on it. In this case, select a different issue or comment on the issue asking the assignee if they are OK with you taking over.
:::

If you feel comfortable contributing the fix/feature directly, write a comment on the issue to let the community know that you are working on it. If you need more context or help with the issue (at any point in your contribution), feel free to ask questions on the same issue.

If your contributing involves significant API changes, write a comment on the issue describing your proposal for implementation. This allows us to discuss the details and confirm the changes beforehand, and respect the time and energy you spend contributing.

The project maintainers are always happy to support you! Please be patient while maintainers get back to your questions, but you can drop a reminder after about 4 working days if no one has replied to you. :)

:::warning
If you want to work on a specific bug or feature that does not have issue, start by [opening a new issue][open-issue] and discussing it before working on it.
:::

## Setup for local development
=======
:::warning
This page is in active development, content may be inaccurate and incomplete. If you encounter any content that needs improvement, please [create an issue](https://github.com/conda-incubator/conda-store/issues/new/choose) in our issue tracker.
:::

## `conda-store-core`

Before setting up your `conda-store-core` development environment you will need to have a local copy of the `conda-store` repository.

If you are a first-time contributor:

1. Go to [https://github.com/conda-incubator/conda-store/](https://github.com/conda-incubator/conda-store/) and click on the **Fork** button in the upper right corner to create your copy of the repository.
2. Clone the project to your local computer:

   ```bash
   git clone https://github.com/<your-GH-username>/conda-store/
   ```

Once you have a local copy of the `conda-store` repository, you can set up your development environment.
There are two main ways to set up your local environment for development:

- Using [Docker and Docker compose(recommended)](#docker-based-development---conda-store-core)
- Local development [without Docker](#local-development-without-docker---conda-store-core)

### Docker-based development - conda-store-core

Install the following dependencies before developing on `conda-store`.

- [Docker](https://docs.docker.com/engine/install/)
- [Docker compose](https://docs.docker.com/compose/install/)

To deploy `conda-store` run the following command:

```bash
docker compose up --build -d
```

:::important
Many of the conda-store Docker images are built/tested for amd64(x86-64)
there will be a performance impact when building and running on
arm architectures.
Otherwise, this workflow has been shown to run and build on OSX.
**Notice** the `architecture: amd64` within the `docker-compose.yaml` files.
:::

After running the `docker compose` command, the following resources will be available:
>>>>>>> 67f6ae76

:::tip
Optionally, you can use tools like conda, pipenv, or venv to create an isolated environment for development.
:::

<<<<<<< HEAD
### Fork and clone the repository
=======
On a fast machine, this deployment should only take 10 or so seconds
assuming the Docker images have been partially built before.
>>>>>>> 67f6ae76

1. Create a personal copy of the corresponding conda-store GitHub repository by clicking the fork button in the top-right corner.

<<<<<<< HEAD
2. Clone the forked project to your local computer:

```bash
git clone https://github.com/<your-username>/<conda-store-repo-name>.git
```

1. Navigate to the project directory.

```bash
cd <conda-store-repo-name>
```

4. Add the upstream repository:

```bash
git remote add upstream https://github.com/conda-incubator/<conda-store-repo-name>.git
```
=======
```shell
docker compose down -v # not always necessary
docker compose up --build
```

To stop the deployment, run:

```bash
docker compose stop

# optional to remove the containers
docker compose rm -f
```

### Local development without Docker - conda-store-core

You will need to install the following dependencies before developing on `conda-store`:

- [conda](https://docs.conda.io/projects/conda/en/latest/user-guide/install/index.html)

1. Install the development dependencies and activate the environment:

   ```bash
   # from the root of the repository
   conda env create -f conda-store-server/environment-dev.yaml
   conda activate conda-store-server-dev
   ```

2. Install the package in editable mode:

   ```bash
   # from the root of the repository
   python -m pip install -e ./conda-store-server
   ```
>>>>>>> 67f6ae76

5. Now the command `git remote -v` shows two remote repositories:

<<<<<<< HEAD
* **upstream:** which refers to the conda-store repository on GitHub.
* **origin:** which refers to your personal fork.

### Install library for development

Follow the steps for the corresponding project to create a development installation:

* [Local setup for conda-store (core)][local-install-conda-store]
* [conda-store-ui][local-install-conda-store-ui]
* [jupyterlab-conda-store][local-install-jlab-conda-store]

## Develop your contribution

1. Before you start, make sure to pull the latest changes from upstream.

```bash
git checkout develop
git pull upstream develop
```

2. Create a branch for the bug or feature you want to work on. The branch name will appear in the merge message, so use a sensible, self-explanatory name:

```bash
git branch feature/<feature name>
git switch feature/<feature name>
# this is an alternative to the git checkout -b feature/<feature name> command
```

3. Commit locally as you progress (`git add` and `git commit`), and make sure to use an adequately formatted commit message.
=======
    ```bash
    conda-store-server --standalone
    ```

4. You should now be able to access the `conda-store` server at [localhost:8080](http://localhost:8080/) from your web browser.

## `conda-store-ui`

Before setting up your `conda-store-ui` development environment you will need to have a local copy of the
`conda-store-ui` repository.

If you are a first-time contributor:

1. Go to [https://github.com/conda-incubator/conda-store-ui/](https://github.com/conda-incubator/conda-store-ui/) and click on the **Fork** button in the upper right corner to create your copy of the repository.
2. Clone the project to your local computer:

   ```bash
   git clone https://github.com/<your-GH-username>/conda-store-ui/
   ```

Once you have a local copy of the `conda-store` repository, you can set up your development environment.
There are two main ways to set up your local environment for development:

- Using [Docker and Docker compose(recommended)](#docker-based-development---conda-store-ui)
- Local development [without Docker](#local-development-without-docker---conda-store-ui)

### Pre-requisites

- [Node.js](https://nodejs.org/en/download/) >= 18
- [Yarn](https://classic.yarnpkg.com/lang/en/docs/)

### Docker-based development - conda-store-ui
>>>>>>> 67f6ae76

## Test your contribution

<<<<<<< HEAD
The local setup instructions for the projects also include instructions for testing.
Make sure to test your contributions locally for more efficient code reviews.

## Open a pull requests (PRs)

When you feel comfortable with your contribution, you can open a pull request (PR) to submit it for review
=======
We use [Docker compose](https://docs.docker.com/compose/) to set up the infrastructure before starting,
you must ensure you have Docker compose installed.
If you need to install Docker compose, please see their [installation documentation](https://docs.docker.com/compose/install/).

1. After cloning the repository change to the project directory:

 ```bash
   # from your command line or terminal
   cd conda-store-ui
   ```

2. Copy `.env.example` to `.env`. All default settings should work, but if you want to test against a different version
   of `conda-store-server`, you can specify it in the `.env` file by setting the `CONDA_STORE_SERVER_VERSION` variable
   to the desired version.
3. Run `yarn run start:docker` to start the entire development stack.
4. Open your local browser and go to [http://localhost:8000](http://localhost:8000) so see conda-store-ui.
5. You can then log in using the default username of `username` and default password of `password`.

:::note

Hot reloading is enabled, so when you make changes to source files, your browser will automatically reload
and reflect the changes.

:::

### Local development without Docker - conda-store-ui

:::note
>>>>>>> 67f6ae76

You can also submit partial work to get early feedback on your contribution or discuss some implementation details. If you do so, add WIP (work in progress) in the PR title or add the "status: in progress 🏗" label, and mark it as a draft.

<<<<<<< HEAD
Push your changes back to your fork on GitHub:

```bash
git push origin <feature/feature name>
```
=======
:::

#### Set up your environment

This project uses [conda](https://conda.io) for package management.
To set up conda, please see their [installation documentation](https://docs.conda.io/projects/conda/en/latest/user-guide/install/index.html).

1. After cloning the repository change to the project directory:

 ```bash
   # from your command line or terminal
   cd conda-store-ui
   ```

2. From the project root create and activate a new conda environment:

   ```bash
   conda env create -f environment_dev.yml
   conda activate cs-ui-dev-env
   ```

3. Install node dependencies:

   ```bash
   yarn install
   ```
>>>>>>> 67f6ae76

Enter your GitHub username and password (repeat contributors or advanced users can remove this step by connecting to GitHub with SSH).

<<<<<<< HEAD
Go to the corresponding conda-store repository on GitHub. You will see a green pull request button. Make sure the title and message are clear, concise, and self-explanatory. Complete the checklist and read the notes in the PR template, then click the button to submit it.

:::note
If the PR relates to any issues, you can add the text xref gh-xxxx where xxxx is the issue number to GitHub comments. Likewise, if the PR solves an issue, replace the xref with closes, fixes or any other flavors GitHub accepts. GitHub will automatically close the corresponding issue(s) when your PR gets merged.
:::
=======
1. Run `yarn run start` and wait for the application to spin up.
Open your local browser and go to [http://localhost:8000](http://localhost:8000).
2. You can then log in using the default username of `username` and default password of `password`.

:::note

Hot reloading is enabled, so when you make changes to source files, your browser will reload and reflect the changes.
:::

>>>>>>> 67f6ae76

## Code review

Reviewers (the other developers and interested community members) will write inline and general comments on your pull request (PR) to help you improve its implementation, documentation, and style. Every developer working on the project has their code reviewed, and we've come to see it as a friendly conversation from which we all learn and the overall code quality benefits. Therefore, please don't let the review discourage you from contributing: its only aim is to improve the quality of the project, not to criticize (we are, after all, very grateful for the time you're donating!).

To update your PR to incorporate the suggestions, make your changes on your local repository, commit them, run tests, and only if they succeed, push to your fork. The PR will update automatically as soon as those changes are pushed up (to the same branch as before).

## Guidelines for specific workflows

### Changes to the API

<<<<<<< HEAD
The REST API is considered somewhat stable. If any changes are made to
the API make sure the update the OpenAPI/Swagger specification in
`docs/_static/openapi.json`. This may be downloaded from the `/docs`
endpoint when running conda-store. Ensure that the
`c.CondaStoreServer.url_prefix` is set to `/` when generating the
endpoints.

<!-- Internal links -->

[open-issues]: /community/contribute/issues
[local-install-conda-store]: /community/contribute/local-setup-core
[local-install-conda-store-ui]: /community/contribute/local-setup-ui
[local-install-jlab-conda-store]: /community/contribute/local-setup-labextension
=======
The REST API is considered somewhat stable. If any changes are made to the API make sure the update the OpenAPI/Swagger
specification in `docs/_static/openapi.json`.
This may be downloaded from the `/docs` endpoint when running conda-store.
Ensure that the `c.CondaStoreServer.url_prefix` is set to `/` when generating the endpoints.

### Adding new dependencies to the libraries

### `conda-store-core`

Runtime-required dependencies should **only** be added to the corresponding `pyproject.toml` files:

- `conda-store-server/pyproject.toml`
- `conda-store/pyproject.toml`

Development dependencies should be added to both the `environment-dev.yaml` and `pyproject.toml` files.
Within the `pyproject.toml` file these should be added under the `[tool.hatch.envs.dev]` section.

This will ensure that conda-store distributions are properly built and tested with the correct dependencies.

:::important

The only exceptions to this runtime dependencies rules are `conda` and `constructor` which should be added to the
`environment-dev.yaml` file as they are only conda installable.

:::

### `conda-store-ui`

Dependencies should be added to the [`package.json`](https://github.com/conda-incubator/conda-store-ui/blob/main/package.json) file.

### Linting and formatting

We use pre-commit hooks to ensure that code is formatted and linted before being committed.
To install the pre-commit hooks, run:

```bash
pre-commit install --install-hooks
```

Now every time you commit, the pre-commit hooks will run and check your code.
We also use [pre-commit.ci](https://pre-commit.com/) to automatically run the pre-commit hooks on every Pull Request.
>>>>>>> 67f6ae76
<|MERGE_RESOLUTION|>--- conflicted
+++ resolved
@@ -5,7 +5,6 @@
 
 # Code contribution workflow
 
-<<<<<<< HEAD
 We welcome all code contributions to conda-store projects.
 This document describes the steps for making successful contributions.
 
@@ -34,68 +33,15 @@
 :::
 
 ## Setup for local development
-=======
-:::warning
-This page is in active development, content may be inaccurate and incomplete. If you encounter any content that needs improvement, please [create an issue](https://github.com/conda-incubator/conda-store/issues/new/choose) in our issue tracker.
-:::
-
-## `conda-store-core`
-
-Before setting up your `conda-store-core` development environment you will need to have a local copy of the `conda-store` repository.
-
-If you are a first-time contributor:
-
-1. Go to [https://github.com/conda-incubator/conda-store/](https://github.com/conda-incubator/conda-store/) and click on the **Fork** button in the upper right corner to create your copy of the repository.
-2. Clone the project to your local computer:
-
-   ```bash
-   git clone https://github.com/<your-GH-username>/conda-store/
-   ```
-
-Once you have a local copy of the `conda-store` repository, you can set up your development environment.
-There are two main ways to set up your local environment for development:
-
-- Using [Docker and Docker compose(recommended)](#docker-based-development---conda-store-core)
-- Local development [without Docker](#local-development-without-docker---conda-store-core)
-
-### Docker-based development - conda-store-core
-
-Install the following dependencies before developing on `conda-store`.
-
-- [Docker](https://docs.docker.com/engine/install/)
-- [Docker compose](https://docs.docker.com/compose/install/)
-
-To deploy `conda-store` run the following command:
-
-```bash
-docker compose up --build -d
-```
-
-:::important
-Many of the conda-store Docker images are built/tested for amd64(x86-64)
-there will be a performance impact when building and running on
-arm architectures.
-Otherwise, this workflow has been shown to run and build on OSX.
-**Notice** the `architecture: amd64` within the `docker-compose.yaml` files.
-:::
-
-After running the `docker compose` command, the following resources will be available:
->>>>>>> 67f6ae76
 
 :::tip
 Optionally, you can use tools like conda, pipenv, or venv to create an isolated environment for development.
 :::
 
-<<<<<<< HEAD
 ### Fork and clone the repository
-=======
-On a fast machine, this deployment should only take 10 or so seconds
-assuming the Docker images have been partially built before.
->>>>>>> 67f6ae76
 
 1. Create a personal copy of the corresponding conda-store GitHub repository by clicking the fork button in the top-right corner.
 
-<<<<<<< HEAD
 2. Clone the forked project to your local computer:
 
 ```bash
@@ -113,46 +59,9 @@
 ```bash
 git remote add upstream https://github.com/conda-incubator/<conda-store-repo-name>.git
 ```
-=======
-```shell
-docker compose down -v # not always necessary
-docker compose up --build
-```
-
-To stop the deployment, run:
-
-```bash
-docker compose stop
-
-# optional to remove the containers
-docker compose rm -f
-```
-
-### Local development without Docker - conda-store-core
-
-You will need to install the following dependencies before developing on `conda-store`:
-
-- [conda](https://docs.conda.io/projects/conda/en/latest/user-guide/install/index.html)
-
-1. Install the development dependencies and activate the environment:
-
-   ```bash
-   # from the root of the repository
-   conda env create -f conda-store-server/environment-dev.yaml
-   conda activate conda-store-server-dev
-   ```
-
-2. Install the package in editable mode:
-
-   ```bash
-   # from the root of the repository
-   python -m pip install -e ./conda-store-server
-   ```
->>>>>>> 67f6ae76
 
 5. Now the command `git remote -v` shows two remote repositories:
 
-<<<<<<< HEAD
 * **upstream:** which refers to the conda-store repository on GitHub.
 * **origin:** which refers to your personal fork.
 
@@ -182,137 +91,31 @@
 ```
 
 3. Commit locally as you progress (`git add` and `git commit`), and make sure to use an adequately formatted commit message.
-=======
-    ```bash
-    conda-store-server --standalone
-    ```
-
-4. You should now be able to access the `conda-store` server at [localhost:8080](http://localhost:8080/) from your web browser.
-
-## `conda-store-ui`
-
-Before setting up your `conda-store-ui` development environment you will need to have a local copy of the
-`conda-store-ui` repository.
-
-If you are a first-time contributor:
-
-1. Go to [https://github.com/conda-incubator/conda-store-ui/](https://github.com/conda-incubator/conda-store-ui/) and click on the **Fork** button in the upper right corner to create your copy of the repository.
-2. Clone the project to your local computer:
-
-   ```bash
-   git clone https://github.com/<your-GH-username>/conda-store-ui/
-   ```
-
-Once you have a local copy of the `conda-store` repository, you can set up your development environment.
-There are two main ways to set up your local environment for development:
-
-- Using [Docker and Docker compose(recommended)](#docker-based-development---conda-store-ui)
-- Local development [without Docker](#local-development-without-docker---conda-store-ui)
-
-### Pre-requisites
-
-- [Node.js](https://nodejs.org/en/download/) >= 18
-- [Yarn](https://classic.yarnpkg.com/lang/en/docs/)
-
-### Docker-based development - conda-store-ui
->>>>>>> 67f6ae76
 
 ## Test your contribution
 
-<<<<<<< HEAD
 The local setup instructions for the projects also include instructions for testing.
 Make sure to test your contributions locally for more efficient code reviews.
 
 ## Open a pull requests (PRs)
 
 When you feel comfortable with your contribution, you can open a pull request (PR) to submit it for review
-=======
-We use [Docker compose](https://docs.docker.com/compose/) to set up the infrastructure before starting,
-you must ensure you have Docker compose installed.
-If you need to install Docker compose, please see their [installation documentation](https://docs.docker.com/compose/install/).
-
-1. After cloning the repository change to the project directory:
-
- ```bash
-   # from your command line or terminal
-   cd conda-store-ui
-   ```
-
-2. Copy `.env.example` to `.env`. All default settings should work, but if you want to test against a different version
-   of `conda-store-server`, you can specify it in the `.env` file by setting the `CONDA_STORE_SERVER_VERSION` variable
-   to the desired version.
-3. Run `yarn run start:docker` to start the entire development stack.
-4. Open your local browser and go to [http://localhost:8000](http://localhost:8000) so see conda-store-ui.
-5. You can then log in using the default username of `username` and default password of `password`.
-
-:::note
-
-Hot reloading is enabled, so when you make changes to source files, your browser will automatically reload
-and reflect the changes.
-
-:::
-
-### Local development without Docker - conda-store-ui
-
-:::note
->>>>>>> 67f6ae76
 
 You can also submit partial work to get early feedback on your contribution or discuss some implementation details. If you do so, add WIP (work in progress) in the PR title or add the "status: in progress 🏗" label, and mark it as a draft.
 
-<<<<<<< HEAD
 Push your changes back to your fork on GitHub:
 
 ```bash
 git push origin <feature/feature name>
 ```
-=======
-:::
-
-#### Set up your environment
-
-This project uses [conda](https://conda.io) for package management.
-To set up conda, please see their [installation documentation](https://docs.conda.io/projects/conda/en/latest/user-guide/install/index.html).
-
-1. After cloning the repository change to the project directory:
-
- ```bash
-   # from your command line or terminal
-   cd conda-store-ui
-   ```
-
-2. From the project root create and activate a new conda environment:
-
-   ```bash
-   conda env create -f environment_dev.yml
-   conda activate cs-ui-dev-env
-   ```
-
-3. Install node dependencies:
-
-   ```bash
-   yarn install
-   ```
->>>>>>> 67f6ae76
 
 Enter your GitHub username and password (repeat contributors or advanced users can remove this step by connecting to GitHub with SSH).
 
-<<<<<<< HEAD
 Go to the corresponding conda-store repository on GitHub. You will see a green pull request button. Make sure the title and message are clear, concise, and self-explanatory. Complete the checklist and read the notes in the PR template, then click the button to submit it.
 
 :::note
 If the PR relates to any issues, you can add the text xref gh-xxxx where xxxx is the issue number to GitHub comments. Likewise, if the PR solves an issue, replace the xref with closes, fixes or any other flavors GitHub accepts. GitHub will automatically close the corresponding issue(s) when your PR gets merged.
 :::
-=======
-1. Run `yarn run start` and wait for the application to spin up.
-Open your local browser and go to [http://localhost:8000](http://localhost:8000).
-2. You can then log in using the default username of `username` and default password of `password`.
-
-:::note
-
-Hot reloading is enabled, so when you make changes to source files, your browser will reload and reflect the changes.
-:::
-
->>>>>>> 67f6ae76
 
 ## Code review
 
@@ -324,7 +127,6 @@
 
 ### Changes to the API
 
-<<<<<<< HEAD
 The REST API is considered somewhat stable. If any changes are made to
 the API make sure the update the OpenAPI/Swagger specification in
 `docs/_static/openapi.json`. This may be downloaded from the `/docs`
@@ -337,47 +139,4 @@
 [open-issues]: /community/contribute/issues
 [local-install-conda-store]: /community/contribute/local-setup-core
 [local-install-conda-store-ui]: /community/contribute/local-setup-ui
-[local-install-jlab-conda-store]: /community/contribute/local-setup-labextension
-=======
-The REST API is considered somewhat stable. If any changes are made to the API make sure the update the OpenAPI/Swagger
-specification in `docs/_static/openapi.json`.
-This may be downloaded from the `/docs` endpoint when running conda-store.
-Ensure that the `c.CondaStoreServer.url_prefix` is set to `/` when generating the endpoints.
-
-### Adding new dependencies to the libraries
-
-### `conda-store-core`
-
-Runtime-required dependencies should **only** be added to the corresponding `pyproject.toml` files:
-
-- `conda-store-server/pyproject.toml`
-- `conda-store/pyproject.toml`
-
-Development dependencies should be added to both the `environment-dev.yaml` and `pyproject.toml` files.
-Within the `pyproject.toml` file these should be added under the `[tool.hatch.envs.dev]` section.
-
-This will ensure that conda-store distributions are properly built and tested with the correct dependencies.
-
-:::important
-
-The only exceptions to this runtime dependencies rules are `conda` and `constructor` which should be added to the
-`environment-dev.yaml` file as they are only conda installable.
-
-:::
-
-### `conda-store-ui`
-
-Dependencies should be added to the [`package.json`](https://github.com/conda-incubator/conda-store-ui/blob/main/package.json) file.
-
-### Linting and formatting
-
-We use pre-commit hooks to ensure that code is formatted and linted before being committed.
-To install the pre-commit hooks, run:
-
-```bash
-pre-commit install --install-hooks
-```
-
-Now every time you commit, the pre-commit hooks will run and check your code.
-We also use [pre-commit.ci](https://pre-commit.com/) to automatically run the pre-commit hooks on every Pull Request.
->>>>>>> 67f6ae76
+[local-install-jlab-conda-store]: /community/contribute/local-setup-labextension