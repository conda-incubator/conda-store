--- conflicted
+++ resolved
@@ -8,11 +8,7 @@
 This page is in active development, content may be inaccurate and incomplete.
 :::
 
-<<<<<<< HEAD
 ## Set up development environment - conda-store-core
-=======
-## Set up development environment
->>>>>>> 04f71c83
 
 ### Docker (recommended)
 
@@ -79,7 +75,6 @@
 
 4. Visit [localhost:8080](http://localhost:8080/)
 
-<<<<<<< HEAD
 ## Set up development environment -- conda-store-ui
 
 To get started with conda-store-ui development, there are a couple of options. This guide will help you to set up your local development environment.
@@ -128,15 +123,18 @@
 ## jupyterlab-conda-store
 
 -->
-=======
-## conda-store-ui
 
+## Workflows
+
+### Changes to API
+
+The REST API is considered somewhat stable. If any changes are made to
+the API make sure the update the OpenAPI/Swagger specification in
+`docs/_static/openapi.json`. This may be downloaded from the `/docs`
+endpoint when running conda-store. Ensure that the
+`c.CondaStoreServer.url_prefix` is set to `/` when generating the
+endpoints.
 <!-- TODO -->
-
-## jupyterlab-conda-store
-
-<!-- TODO -->
->>>>>>> 04f71c83
 
 ## Workflows
 
