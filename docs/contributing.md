--- conflicted
+++ resolved
@@ -112,8 +112,7 @@
 
 ### Conda Packages
 
-<<<<<<< HEAD
- - `GET /api/v1/package/?search=<str>&page=<int>&size=<int>` :: list packages
+ - `GET /api/v1/package/?search=<str>&build=<str>&page=<int>&size=<int>` :: list packages
    - allowed `sort_by` values : `channel` to sort by channel name, `name` to sort by package name
    - allowed `order` values : `asc` or `desc`
    - multiple `sort_by` parameters can be combined to sort by multiple fields.  
@@ -125,15 +124,9 @@
 ```
    - Even if multiple `sort_by` parameters are given, only one `order` parameter is accepted. It will apply to each `sort_by`
 
-
-
-=======
- - `GET /api/v1/package/?search=<str>&build=<str>&page=<int>&size=<int>` :: list packages
-
  - `build` string to search within `build` for example strings include
    `py27_0` etc which can be useful for filtering specific versions of
    packages.
->>>>>>> 26f7b1b9
 
 ### REST API Query Format
 
