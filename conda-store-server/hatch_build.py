--- conflicted
+++ resolved
@@ -1,4 +1,7 @@
-<<<<<<< HEAD
+# Copyright (c) conda-store development team. All rights reserved.
+# Use of this source code is governed by a BSD-style
+# license that can be found in the LICENSE file.
+
 # Custom hook to build conda-store-server with a local or released version of conda-store-ui.
 # To build with a released version of conda-store-ui: make sure to set the CONDA_STORE_UI_VERSION to a valid release
 # version in npm.
@@ -7,14 +10,6 @@
 # For example: export LOCAL_UI=<local path for conda-store-ui>  && hatch build --clean
 
 import os
-=======
-# Copyright (c) conda-store development team. All rights reserved.
-# Use of this source code is governed by a BSD-style
-# license that can be found in the LICENSE file.
-
-import pathlib
-import re
->>>>>>> a4f6ff4e
 import shutil
 import tarfile
 import tempfile
