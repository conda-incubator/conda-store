--- conflicted
+++ resolved
@@ -104,11 +104,8 @@
   "pytest-playwright",
   "twine>=5.0.0",
   "pkginfo>=1.10", # Needed to support metadata 2.3
-<<<<<<< HEAD
+  "pytest-cov",
   "setuptools-scm>=6.4.0"
-=======
-  "pytest-cov",
->>>>>>> bb4dcc35
 ]
 
 [tool.hatch.envs.lint]
