--- conflicted
+++ resolved
@@ -70,13 +70,6 @@
 
 [tool.hatch.envs.dev]
 dependencies = [
-<<<<<<< HEAD
-  "sphinx",
-  "myst-parser",
-  "sphinx-panels",
-  "sphinx-copybutton",
-  "pydata-sphinx-theme",
-=======
   "aiohttp>=3.8.1",
   "build",
   "docker-compose",
@@ -84,7 +77,6 @@
   "flower",
   "playwright",
   "pre-commit",
->>>>>>> 1ee43a16
   "pytest",
   "pytest-celery",
   "pytest-mock",
@@ -99,12 +91,7 @@
 [tool.hatch.envs.lint.scripts]
 lint = ["pre-commit run --all"]
 
-<<<<<<< HEAD
-[tool.hatch.envs.dev.scripts]
-unit-test = "pytest tests -v"
-=======
 unit-test = "pytest -m 'not extended_prefix and not user_journey' tests"
->>>>>>> 1ee43a16
 playwright-test = [
   "playwright install",
   "pytest --video on ../tests/test_playwright.py"
