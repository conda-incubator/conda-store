[build-system]
requires = ["hatchling>=1.14.0", "hatch-vcs", "hatch-fancy-pypi-readme"]
build-backend = "hatchling.build"

[project]
name = "conda-store-server"
description = "Conda Environment Management, Builds, and Serve"
license = "BSD-3-Clause"
requires-python = ">=3.8"
keywords = ["conda"]
authors = [
  { name = "Christopher Ostrouchov", email = "chris.ostrouchov@gmail.com" },
]
classifiers = [
  "Development Status :: 3 - Alpha",
  "Intended Audience :: Developers",
  "Topic :: Software Development :: Build Tools",
  "License :: OSI Approved :: BSD License",
  "Programming Language :: Python :: 3",
  "Programming Language :: Python :: 3.8",
  "Programming Language :: Python :: 3.9",
  "Programming Language :: Python :: 3.10",
  "Programming Language :: Python :: 3.11",
  "Programming Language :: Python :: 3 :: Only",
]
dependencies = [
  # env builds
  # conda (which cannot be installed via pip see https://github.com/conda/conda/issues/11715)
  "python-docker",
  # we need platform dependent dependencies here
  "conda-docker; sys_platform == 'linux'",
  "conda-lock >=1.0.5",
  "conda-pack",
  "conda-package-handling",
  "conda-package-streaming",
  # web server
  "alembic",
  "celery",
  "fastapi",
  "filelock",
  "itsdangerous",
  "jinja2",
  "pyjwt",
  "psycopg2-binary",
  "pymysql",
  "pyyaml",
  "redis",
  "requests",
  "pydantic<2",
  "python-multipart",
  "sqlalchemy<=1.4.47",
  "traitlets",
  "uvicorn",
  "yarl",
  # installer
  "constructor",
  # artifact storage
  "minio",
]
dynamic = ["version", "readme"]

[project.urls]
Homepage = "https://conda.store/"
Source = "https://github.com/conda-incubator/conda-store/conda-store-server"

[tool.hatch.version]
source = "vcs"
# need to specify root as .git is one level up
raw-options = {root="../", relative_to="pyproject.toml", local_scheme="node-and-date"}

[tool.hatch.build.hooks.vcs]
version-file = "conda_store_server/_version.py"

[tool.hatch.metadata.hooks.fancy-pypi-readme]
content-type = "text/markdown"

[[tool.hatch.metadata.hooks.fancy-pypi-readme.fragments]]
text = """<p align="center">
  <a href="https://conda.store/">
    <img src="https://github.com/conda-incubator/conda-store/blob/main/docusaurus-docs/static/img/logo.svg" width="35%" alt="conda-store logo - conda.store homepage" />
  </a>
</p>

"""

[[tool.hatch.metadata.hooks.fancy-pypi-readme.fragments]]
path = "README.md"

[[tool.hatch.metadata.hooks.fancy-pypi-readme.fragments]]
text = "## About the conda-store ecosystem"

# hack to add long readme
[[tool.hatch.metadata.hooks.fancy-pypi-readme.fragments]]
text="""
conda-store provides the familiarity and flexibility of conda environments, without compromising reliability for collaborative settings.

conda-store is built to work for all team members from individual data scientists to administrators, while making sure your team follows best practices throughout the environment life cycle: from initial environment creation to using environments in a production machine.

## Key features ✨

- **Flexibility**:
  - Users can create and update environments with the Graphical UI or a YAML editor.
  - The environments are automatically version-controlled and all versions are readily available.
- **Reproducibility**:
  - Users can share environments quickly through the auto-generated artifacts including a lockfile, docker image, YAML file, and tarball.
  - conda-store pins exact versions of all packages and their dependencies in all the auto-generated artifacts.
- **Governance**:
  - Users have access to admin-approved packages and channels for their work and can request new ones when needed.
  - Admins can insert or require certain packages and versions for organization-level compatibility.
  - Admins can manage users' access levels using "Namespaces", and allow users to share environments across (and only with) their team.

## Get started 💻

Learn more, including how to install, use, and contribute to conda-store in our documentation at [**conda.store**](https://conda.store/).

## Related projects 📦

- React-based conda-store UI [`conda-incubator/conda-store-ui`](https://github.com/conda-incubator/conda-store-ui)
- JupyterLab extension [`conda-incubator/jupyterlab-conda-store`](https://github.com/conda-incubator/jupyterlab-conda-store).

## Code of Conduct 🤝

To guarantee a welcoming and friendly community, we require all community members to follow our [Code of Conduct](https://github.com/conda-incubator/governance/blob/main/CODE_OF_CONDUCT.md).

## License 📄

conda-store is developed under the [BSD-3 LICENSE](./LICENSE).
"""

[tool.hatch.envs.dev]
dependencies = [
  "aiohttp>=3.8.1",
  "build",
  "docker-compose",
  "docker-py<7",
  "flower",
  "playwright",
  "pre-commit",
  "pytest",
  "pytest-celery",
  "pytest-mock",
  "pytest-playwright",
<<<<<<< HEAD
  "setuptools-scm>=6.4.0",
=======
  "twine>=5.0.0",
  "pkginfo>=1.10",
>>>>>>> 1ee43a16
]

[tool.hatch.envs.lint]
dependencies = ["pre-commit"]

[tool.hatch.envs.lint.scripts]
lint = ["pre-commit run --all"]

unit-test = "pytest -m 'not extended_prefix and not user_journey' tests"
playwright-test = [
  "playwright install",
  "pytest --video on ../tests/test_playwright.py"
]
integration-test = ["pytest ../tests/test_api.py ../tests/test_metrics.py"]

user-journey-test = ["pytest -m user_journey"]

[tool.hatch.build.hooks.custom]

[tool.hatch.build.targets.sdist.hooks.custom]

[project.scripts]
conda-store-server = "conda_store_server.server.__main__:main"
conda-store-worker = "conda_store_server.worker.__main__:main"

[tool.black]
line-length = 88
target-version = ['py38', 'py39', 'py310', 'py311']


# TODO: add more ruff rules
[tool.ruff]
ignore = [
  "E501", # line-length

]

[tool.check-wheel-contents]
# ignore alembic migrations https://github.com/jwodder/check-wheel-contents?tab=readme-ov-file#w004--module-is-not-located-at-importable-path
ignore = ["W004"]

[tool.pytest.ini_options]
markers = [
  "playwright: mark a test as a playwright test",
  "integration: mark a test as an integration test",
  "user_journey: mark a test as a user journey test",
]<|MERGE_RESOLUTION|>--- conflicted
+++ resolved
@@ -127,6 +127,9 @@
 conda-store is developed under the [BSD-3 LICENSE](./LICENSE).
 """
 
+[project.optional-dependencies]
+dev = ["build", "twine"]
+
 [tool.hatch.envs.dev]
 dependencies = [
   "aiohttp>=3.8.1",
@@ -140,12 +143,9 @@
   "pytest-celery",
   "pytest-mock",
   "pytest-playwright",
-<<<<<<< HEAD
-  "setuptools-scm>=6.4.0",
-=======
   "twine>=5.0.0",
   "pkginfo>=1.10",
->>>>>>> 1ee43a16
+  "setuptools-scm>=6.4.0",
 ]
 
 [tool.hatch.envs.lint]
