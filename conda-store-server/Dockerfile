--- conflicted
+++ resolved
@@ -1,11 +1,3 @@
-<<<<<<< HEAD
-# Stage 1: Build the application
-FROM --platform=linux/amd64 condaforge/mambaforge:23.3.1-1 as builder
-
-# Update and install build dependencies
-RUN --mount=type=cache,target=/var/lib/apt --mount=type=cache,target=/var/cache/apt apt update && \
-    apt install -y --no-install-recommends \
-=======
 FROM --platform=linux/amd64 condaforge/mambaforge:23.3.1-1 as base
 
 LABEL org.opencontainers.image.authors="conda-store development team"
@@ -16,7 +8,6 @@
 RUN apt-get update && \
     # https://docs.anaconda.org/anaconda/install/linux/#installing-on-linux
     apt-get install -yq --no-install-recommends \
->>>>>>> 73439456
     libgl1-mesa-glx \
     libegl1-mesa \
     libxrandr2 \
@@ -47,42 +38,33 @@
 COPY ./ /opt/conda-store-server/
 
 # Install the application
-RUN --mount=type=cache,target=/root/.cache/pip ls -la /opt/conda-store-server && \
-    cd /opt/conda-store-server && \
-    /opt/conda/envs/conda-store-server/bin/pip install . && chown -R 1000:1000 /opt/conda-store-server/ && \
+RUN  chown -R 1000:1000 /opt/conda-store-server/ && \
     mkdir /opt/conda/pkgs && \
     chmod 0755 /opt/conda/pkgs 
 
-# Stage 2: Create the runtime image
+# Prod Image
 FROM --platform=linux/amd64 condaforge/mambaforge:23.3.1-1 as prod
-
+LABEL org.opencontainers.image.authors="conda-store development team"
+ARG RELEASE_VERSION
+RUN --mount=type=cache,target=/var/lib/apt --mount=type=cache,target=/var/cache/apt \
+apt install -y --no-install-recommends curl && \
 # Copy the conda environment from the builder stage
 COPY --from=builder /opt/conda /opt/conda
+RUN /opt/conda/envs/conda-store-server/bin/pip install conda-store-server==${RELEASE_VERSION} && \
+    chown -R 1000:1000 /opt/conda
 
-RUN --mount=type=cache,target=/var/lib/apt --mount=type=cache,target=/var/cache/apt \
-apt install -y --no-install-recommends curl && \
-chown -R 1000:1000 /opt/conda
-
-LABEL org.opencontainers.image.authors="conda-store development team"
 USER 1000:1000
 
-<<<<<<< HEAD
+# Dev Image
+FROM --platform=linux/amd64 condaforge/mambaforge:23.3.1-1 as dev
+RUN --mount=type=cache,target=/var/lib/apt --mount=type=cache,target=/var/cache/apt \
+apt install -y --no-install-recommends curl 
+LABEL org.opencontainers.image.authors="conda-store development team"
+ARG RELEASE_VERSION
+# Copy the conda environment from the builder stage
+COPY --from=builder /opt/conda /opt/conda
+RUN cd /opt/conda-store-server && \
+    /opt/conda/envs/conda-store-server/bin/pip install -e . && \
+    chown -R 1000:1000 /opt/conda
 
-# Set environment variables
-ENV PATH=/opt/conda/condabin:/opt/conda/envs/conda-store-server/bin:/opt/conda/bin:/usr/local/sbin:/usr/local/bin:/usr/sbin:/usr/bin:/sbin:/bin:${PATH}
-ENV TZ=America/New_York
-=======
-FROM base as prod
-ARG RELEASE_VERSION
-RUN cd /opt/conda-store-server && \
-    /opt/conda/envs/conda-store-server/bin/pip install conda-store-server==${RELEASE_VERSION}
-
-WORKDIR /var/lib/conda-store
-
-FROM base as dev
-
-RUN cd /opt/conda-store-server && \
-    /opt/conda/envs/conda-store-server/bin/pip install -e .
->>>>>>> 73439456
-
-WORKDIR /var/lib/conda-store+USER 1000:1000