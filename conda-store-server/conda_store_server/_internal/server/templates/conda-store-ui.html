<<<<<<< HEAD
<!-- Note we do not modify the main.js file directly anymore. Instead we leverage
the use of runtime configuration through condaStoreConfig per
https://conda.store/conda-store-ui/how-tos/configure-ui -->
=======
<!--
 Copyright (c) conda-store development team. All rights reserved.
 Use of this source code is governed by a BSD-style
 license that can be found in the LICENSE file.
-->
>>>>>>> a4f6ff4e

<!DOCTYPE html>
<html>
    <head>
        <meta charset="utf-8">
        <title>conda-store</title>
        <meta name="viewport" content="width=device-width, initial-scale=1">
        <script>
         var condaStoreConfig = {
             NODE_DEBUG: null,
             REACT_APP_CONTEXT: "single-page-app", // not a true setting
             REACT_APP_AUTH_METHOD: "cookie",
             REACT_APP_AUTH_TOKEN: "",
             REACT_APP_STYLE_TYPE: "green-accent",
             REACT_APP_SHOW_LOGIN_ICON: "true",
             REACT_APP_API_URL: "{{ url_for('get_conda_store_ui') }}",
             REACT_APP_LOGIN_PAGE_URL: "{{ url_for('get_login_method') }}?next=",
         };
        </script>
        <script defer src="static/conda-store-ui/main.js"></script>
        <link href="static/conda-store-ui/main.css" rel="stylesheet">
    </head>
    <body>
    </body>
</html><|MERGE_RESOLUTION|>--- conflicted
+++ resolved
@@ -1,14 +1,12 @@
-<<<<<<< HEAD
-<!-- Note we do not modify the main.js file directly anymore. Instead we leverage
-the use of runtime configuration through condaStoreConfig per
-https://conda.store/conda-store-ui/how-tos/configure-ui -->
-=======
 <!--
  Copyright (c) conda-store development team. All rights reserved.
  Use of this source code is governed by a BSD-style
  license that can be found in the LICENSE file.
 -->
->>>>>>> a4f6ff4e
+
+<!-- Note we do not modify the main.js file directly anymore. Instead we leverage
+the use of runtime configuration through condaStoreConfig per
+https://conda.store/conda-store-ui/how-tos/configure-ui -->
 
 <!DOCTYPE html>
 <html>
