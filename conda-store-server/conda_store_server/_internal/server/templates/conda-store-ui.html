<!--
 Copyright (c) conda-store development team. All rights reserved.
 Use of this source code is governed by a BSD-style
 license that can be found in the LICENSE file.
-->

<!-- Note we do not modify the main.js file directly anymore. Instead we leverage
the use of runtime configuration through condaStoreConfig per
https://conda.store/conda-store-ui/how-tos/configure-ui -->

<!DOCTYPE html>
<html>
    <head>
        <meta charset="utf-8">
        <title>conda-store</title>
        <meta name="viewport" content="width=device-width, initial-scale=1">
        <script>
         var condaStoreConfig = {
             NODE_DEBUG: null,
             REACT_APP_CONTEXT: "single-page-app", // not a true setting
             REACT_APP_AUTH_METHOD: "cookie",
             REACT_APP_AUTH_TOKEN: "",
             REACT_APP_STYLE_TYPE: "green-accent",
             REACT_APP_SHOW_LOGIN_ICON: "true",
             REACT_APP_API_URL: "{{ url_for('get_conda_store_ui') }}",
             REACT_APP_LOGIN_PAGE_URL: "{{ url_for('get_login_method') }}?next=",
             REACT_APP_LOGOUT_PAGE_URL: "{{ url_for('post_logout_method') }}?next=/",
<<<<<<< HEAD
             REACT_APP_URL_BASENAME: "/conda-store",
=======
             REACT_APP_URL_BASENAME: new URL("{{ url_for('get_conda_store_ui') }}").pathname
>>>>>>> aef1c2ab
         };
        </script>
        <script defer src="static/conda-store-ui/main.js"></script>
        <link href="static/conda-store-ui/main.css" rel="stylesheet">
    </head>
    <body>
    </body>
</html><|MERGE_RESOLUTION|>--- conflicted
+++ resolved
@@ -25,11 +25,7 @@
              REACT_APP_API_URL: "{{ url_for('get_conda_store_ui') }}",
              REACT_APP_LOGIN_PAGE_URL: "{{ url_for('get_login_method') }}?next=",
              REACT_APP_LOGOUT_PAGE_URL: "{{ url_for('post_logout_method') }}?next=/",
-<<<<<<< HEAD
-             REACT_APP_URL_BASENAME: "/conda-store",
-=======
              REACT_APP_URL_BASENAME: new URL("{{ url_for('get_conda_store_ui') }}").pathname
->>>>>>> aef1c2ab
          };
         </script>
         <script defer src="static/conda-store-ui/main.js"></script>
