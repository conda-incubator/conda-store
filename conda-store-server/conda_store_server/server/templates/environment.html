--- conflicted
+++ resolved
@@ -25,13 +25,8 @@
 <h3>Builds</h3>
 <ul class="list-group">
     {% for build in environment_builds %}
-<<<<<<< HEAD
-    <li class="list-group-item d-flex justify-content-between align-items-center {{ 'list-group-item-secondary' if build.id == environment.build_id else ''}}">
+    <li class="list-group-item d-flex justify-content-between align-items-center {% if build.id == environment.build_id %}list-group-item-success{% elif build.deleted_on is not none %}list-group-item-secondary{% endif %}">
         <a href="{{ url_for('ui.ui_get_build', build_id=build.id) }}/">Build {{ build.id }}</a>
-=======
-    <li class="list-group-item d-flex justify-content-between align-items-center {% if build.id == environment.build_id %}list-group-item-success{% elif build.deleted_on is not none %}list-group-item-secondary{% endif %}">
-        <a href="/build/{{ build.id }}/">Build {{ build.id }}</a>
->>>>>>> 92ced4c2
         <span>{{ build.status.value }}</span>
         <div class="btn-group" role="group" aria-label="Build actions">
             {% if build.id != environment.build_id and build.status.value == 'COMPLETED' and build.deleted_on is none %}
