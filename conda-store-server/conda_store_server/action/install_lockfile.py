--- conflicted
+++ resolved
@@ -1,9 +1,4 @@
-<<<<<<< HEAD
 import sys
-import typing
-import pathlib
-=======
->>>>>>> 432eaa11
 import json
 import pathlib
 import typing
