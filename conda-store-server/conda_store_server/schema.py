--- conflicted
+++ resolved
@@ -1,20 +1,15 @@
 import datetime
 import enum
 import functools
-<<<<<<< HEAD
-
-from pydantic import BaseModel, Field, constr, validator, ValidationError
-
-from conda_store_server import conda_utils, utils
-=======
+
 import os
 import re
 import sys
 from typing import Any, Callable, Dict, List, Optional, Union
 
-from conda_store_server import conda_utils
+from conda_store_server import conda_utils, utils
 from pydantic import BaseModel, Field, constr, validator
->>>>>>> 64552a28
+
 
 
 def _datetime_factory(offset: datetime.timedelta):
