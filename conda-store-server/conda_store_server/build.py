--- conflicted
+++ resolved
@@ -9,20 +9,14 @@
 import shutil
 import logging
 
-from typing import Tuple
+from typing import Tuple, Dict, Union
 
 import filelock
 import requests
 import yaml
 import libarchive
 
-<<<<<<< HEAD
-from conda_store_server import api, conda, orm, schema, utils
-=======
-from typing import Dict, Union
-
 from conda_store_server import api, conda, orm, utils, schema
->>>>>>> 2e0cc0e8
 
 
 def set_build_started(conda_store, build):
@@ -169,7 +163,6 @@
     )
 
 
-<<<<<<< HEAD
 def build_lock_environment(lock_filename, conda_prefix):
     return subprocess.check_output(
         ["conda-lock", "install", "--prefix", conda_prefix, lock_filename],
@@ -294,7 +287,7 @@
         conda_exe=conda_command,
     )
 
-=======
+
 def set_conda_environment_variables(
     conda_prefix: pathlib.Path, environment_variables: Dict[str, Union[str, int]]
 ):
@@ -315,7 +308,6 @@
             elif item == "deactivate":
                 for key in environment_variables.keys():
                     f.write(f"unset {key}\n")
->>>>>>> 2e0cc0e8
     return
 
 
@@ -358,7 +350,6 @@
                             conda_prefix,
                         )
 
-<<<<<<< HEAD
                 else:
 
                     solve_lock_environment(
@@ -373,13 +364,12 @@
                         tmp_lock_filename,
                         conda_prefix,
                     )
-=======
-                    if build.specification.spec.get("variables") is not None:
-                        set_conda_environment_variables(
-                            pathlib.Path(conda_prefix),
-                            build.specification.spec["variables"],
-                        )
->>>>>>> 2e0cc0e8
+
+                if build.specification.spec.get("variables") is not None:
+                    set_conda_environment_variables(
+                        pathlib.Path(conda_prefix),
+                        build.specification.spec["variables"],
+                    )
 
         utils.symlink(conda_prefix, environment_prefix)
 
