--- conflicted
+++ resolved
@@ -146,14 +146,10 @@
     filters = []
     if search:
         filters.append(orm.CondaPackage.name.contains(search, autoescape=True))
-<<<<<<< HEAD
-    return db.query(orm.CondaPackage).join(orm.CondaChannel).filter(*filters)
-=======
     if build:
         filters.append(orm.CondaPackage.build.contains(build, autoescape=True))
 
-    return db.query(orm.CondaPackage).filter(*filters)
->>>>>>> 26f7b1b9
+    return db.query(orm.CondaPackage).join(orm.CondaChannel).filter(*filters)
 
 
 def get_metrics(db):
