--- conflicted
+++ resolved
@@ -77,12 +77,9 @@
     current_table_names = set(inspect(engine).get_table_names())
 
     with _temp_alembic_ini(db_url) as alembic_ini:
-<<<<<<< HEAD
 
         alembic_cfg = Config(alembic_ini)
 
-=======
->>>>>>> 432eaa11
         if (
             "alembic_version" not in current_table_names
             and len(current_table_names) > 0
